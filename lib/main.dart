import 'package:flutter/material.dart';
import 'package:flutter/services.dart';
import 'widgets/initialization_widget.dart';
import 'pages/login_page.dart';
import 'pages/signup_page.dart';
import 'pages/home_page.dart';
import 'widgets/auth_guard.dart';

void main() async {
  WidgetsFlutterBinding.ensureInitialized();
<<<<<<< HEAD
  SystemChrome.setPreferredOrientations([
    DeviceOrientation.portraitUp,
    DeviceOrientation.portraitDown,
  ]);
=======
  await Firebase.initializeApp(
    options: DefaultFirebaseOptions.currentPlatform,
  );
>>>>>>> 216b596d
  runApp(const MyApp());
}

class MyApp extends StatelessWidget {
  const MyApp({super.key});

  @override
  Widget build(BuildContext context) {
    return MaterialApp(
      title: 'Greedy Bites',
      debugShowCheckedModeBanner: false,
      theme: ThemeData(
        colorScheme: ColorScheme.fromSeed(
          seedColor: Colors.orange,
          primary: Colors.orange,
          secondary: Colors.orangeAccent,
        ),
        useMaterial3: true,
        inputDecorationTheme: InputDecorationTheme(
          filled: true,
          fillColor: Colors.grey[100],
          border: OutlineInputBorder(
            borderRadius: BorderRadius.circular(12),
            borderSide: BorderSide.none,
          ),
        ),
      ),
      home: const InitializationWidget(),
      routes: {
        '/login': (context) => const LoginPage(),
        '/signup': (context) => const SignUpPage(),
        '/home': (context) => const AuthGuard(child: HomePage()),
      },
    );
  }
}

// Placeholder widgets for routes
// You should create separate files for each of these pages
class RestaurantListPage extends StatelessWidget {
  const RestaurantListPage({super.key});

  @override
  Widget build(BuildContext context) {
    return Scaffold(
      appBar: AppBar(title: const Text('Restaurants')),
      body: const Center(child: Text('Restaurant List Page')),
    );
  }
}

class RestaurantDetailsPage extends StatelessWidget {
  const RestaurantDetailsPage({super.key});

  @override
  Widget build(BuildContext context) {
    return Scaffold(
      appBar: AppBar(title: const Text('Restaurant Details')),
      body: const Center(child: Text('Restaurant Details Page')),
    );
  }
}

class FavoritesPage extends StatelessWidget {
  const FavoritesPage({super.key});

  @override
  Widget build(BuildContext context) {
    return Scaffold(
      appBar: AppBar(title: const Text('Favorites')),
      body: const Center(child: Text('Favorites Page')),
    );
  }
}

class SearchPage extends StatelessWidget {
  const SearchPage({super.key});

  @override
  Widget build(BuildContext context) {
    return Scaffold(
      appBar: AppBar(title: const Text('Search')),
      body: const Center(child: Text('Search Page')),
    );
  }
}

class SettingsPage extends StatelessWidget {
  const SettingsPage({super.key});

  @override
  Widget build(BuildContext context) {
    return Scaffold(
      appBar: AppBar(title: const Text('Settings')),
      body: const Center(child: Text('Settings Page')),
    );
  }
}<|MERGE_RESOLUTION|>--- conflicted
+++ resolved
@@ -8,16 +8,10 @@
 
 void main() async {
   WidgetsFlutterBinding.ensureInitialized();
-<<<<<<< HEAD
   SystemChrome.setPreferredOrientations([
     DeviceOrientation.portraitUp,
     DeviceOrientation.portraitDown,
   ]);
-=======
-  await Firebase.initializeApp(
-    options: DefaultFirebaseOptions.currentPlatform,
-  );
->>>>>>> 216b596d
   runApp(const MyApp());
 }
 
